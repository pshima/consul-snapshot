<<<<<<< HEAD
## 0.2.2
* Add support for Google Cloud Storage
=======
## 0.2.3 (Unreleased)
*

## 0.2.2
* Add hostname to backup file
* Add optional prefix configured via env var
* Add optional SSE for S3 backups
>>>>>>> a16eec18

## 0.2.1
* Bug fix for restore path

## 0.2.0
* Clean up acceptance test logics by moving to config struct
* Back up ACLs
* Back up Prepared Queries
* Optionally encrypt data with a CRYPTO_PASSWORD environment variable passphrase
* Add metadata on backups
* Refactor backup layout and adjust restores
* Add additional unit and acceptance tests
* Add a default backup interval of 60 seconds

## 0.1.5
* Fix regression in temp file restore location

## 0.1.4
* Make aws credentials not required

## 0.1.3
* Add configurable tmp dir

## 0.1.2
* Fix regression in remote file naming

## 0.1.1
* Explicitly state that the backup completed successfully
* Add count of keys to log output
* Add travis.yml for testing
* Write to a better structured remote path in s3 bucket bucketname/backups/year/month/day/*
* Rebuild with latest hashicorp/go-cleanhttp
* Add updatedeps Makefile option

## 0.1.0

* Initial Release<|MERGE_RESOLUTION|>--- conflicted
+++ resolved
@@ -1,15 +1,11 @@
-<<<<<<< HEAD
-## 0.2.2
+## 0.2.3 (Unreleased)
 * Add support for Google Cloud Storage
-=======
-## 0.2.3 (Unreleased)
 *
 
 ## 0.2.2
 * Add hostname to backup file
 * Add optional prefix configured via env var
 * Add optional SSE for S3 backups
->>>>>>> a16eec18
 
 ## 0.2.1
 * Bug fix for restore path
