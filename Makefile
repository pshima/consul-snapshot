--- conflicted
+++ resolved
@@ -1,8 +1,5 @@
 all: build test
 
-<<<<<<< HEAD
-build: bootstrap
-=======
 deps:
 	go get github.com/aws/aws-sdk-go
 	go get github.com/hashicorp/consul
@@ -21,7 +18,6 @@
 	go get -u -v google.golang.org/cloud/storage
 
 build: deps
->>>>>>> eba60e64
 	go build
 
 fmt:
